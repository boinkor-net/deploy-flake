--- conflicted
+++ resolved
@@ -76,18 +76,6 @@
           token: ${{ secrets.GITHUB_TOKEN }}
           args: -- -D warnings
 
-<<<<<<< HEAD
-  cargo_bench:
-    runs-on: ubuntu-latest
-    if: github.event_name == 'pull_request'
-    needs: test
-    steps:
-      - uses: actions/checkout@v3.3.0
-      - name: "cargo bench"
-        uses: actions-rs/cargo@v1.0.3
-        with:
-          command: bench
-=======
   # cargo_bench:
   #   runs-on: ubuntu-latest
   #   if: github.event_name == 'pull_request'
@@ -97,5 +85,4 @@
   #     - name: "cargo bench"
   #       uses: actions-rs/cargo@v1.0.3
   #       with:
-  #         command: bench
->>>>>>> a39bce72
+  #         command: bench